<img align="left" width="80" height="80"
src="fastlane/metadata/android/en-US/images/icon.png" alt="App icon">

# FlorisBoard [![Crowdin](https://badges.crowdin.net/florisboard/localized.svg)](https://crowdin.florisboard.patrickgold.dev) ![FlorisBoard CI](https://github.com/florisboard/florisboard/workflows/FlorisBoard%20CI/badge.svg?event=push)

**FlorisBoard** is a free and open-source keyboard for Android 6.0+
devices. It aims at being modern, user-friendly and customizable while
fully respecting your privacy. Currently in early-beta state.

### Stable [![Latest stable release](https://img.shields.io/github/v/release/florisboard/florisboard)](https://github.com/florisboard/florisboard/releases/latest)

Releases on this track are in general stable and ready for everyday use, except for features marked as experimental. Use one of the following options to receive FlorisBoard's stable releases:

_A. Get it on F-Droid_:

[<img src="https://fdroid.gitlab.io/artwork/badge/get-it-on.png" height="64" alt="F-Droid badge">](https://f-droid.org/packages/dev.patrickgold.florisboard)

_B. Google Play Public Alpha Test_:

You can join the public alpha test programme on Google Play. To become a
tester, follow these steps:
1. Join the
   [FlorisBoard Public Alpha Test](https://groups.google.com/g/florisboard-public-alpha-test)
   Google Group to be able to access the testing programme.
2. Go to the
   [FlorisBoard Testing Page](https://play.google.com/apps/testing/dev.patrickgold.florisboard),
   then click "Become a tester". Now you are enrolled in the testing
   programme.
3. To try out FlorisBoard, download it via Google Play. To do so, click
   on "Download it on Google Play", which takes you to the [PlayStore
   listing](https://play.google.com/store/apps/details?id=dev.patrickgold.florisboard).
4. Finished! You will receive future versions of FlorisBoard via Google
   Play.

With the v0.4.0 release FlorisBoard will enter the public beta in GPlay, allowing to directly search
for and download FlorisBoard without prior joining the alpha group.

_C. Use the APK provided in the release section of this repo_

### Beta [![Latest beta release](https://img.shields.io/github/v/release/florisboard/florisboard?include_prereleases)](https://github.com/florisboard/florisboard/releases)

Releases on this track are also in general stable and should be ready for everyday use, though crashes and bugs are more likely to occur. Use releases from this track if you want to get new features faster and give feedback for brand-new stuff. Options to get beta releases:

_A. IzzySoft's repo for F-Droid_:

[<img src="https://gitlab.com/IzzyOnDroid/repo/-/raw/master/assets/IzzyOnDroid.png" height="64" alt="IzzySoft repo badge">](https://apt.izzysoft.de/fdroid/index/apk/dev.patrickgold.florisboard.beta)

_B. Use the APK provided in the release section of this repo_

### Giving feedback
If you want to give feedback to FlorisBoard, there are several ways to
do so, as listed [here](CONTRIBUTING.md#giving-general-feedback).

---

<img align="right" height="256"
src="https://patrickgold.dev/media/previews/florisboard-preview-day.png"
alt="Preview image">

## Implemented features
This list contains all implemented and fully functional features
FlorisBoard currently has to offer. For planned features and its
milestones, please refer to the [Feature roadmap](#feature-roadmap).

### Basics
* [x] Implementation of the keyboard core (InputMethodService)
* [x] Custom implementation of deprecated KeyboardView (base only)
* [x] Caps + Caps Lock
* [x] Key popups
* [x] Extended key popups (e.g. a -> á, à, ä, ...)
* [x] Key press sound/vibration
* [x] Portrait orientation support
* [x] Landscape orientation support (needs tweaks)

### Layouts
<<<<<<< HEAD
* [x] Latin character layouts (QWERTY, QWERTZ, AZERTY, Swiss, Spanish, Norwegian, Swedish/Finnish, Icelandic, Danish,
      Hungarian, Croatian, Polish, Romanian, Colemak, Dvorak, Turkish-Q, Turkish-F, ...)
* [x] Non-latin character layouts (Arabic, Persian, Greek, Russian (JCUKEN))
=======
* [x] Latin character layouts (QWERTY, QWERTZ, AZERTY, Swiss, Spanish,
      Norwegian, Swedish/Finnish, Icelandic, Danish, Hungarian,
      Croatian, Polish, Romanian); more coming in future versions
* [x] Non-latin character layouts (Arabic, Persian, Kurdish, Greek, Russian
      (JCUKEN))
>>>>>>> e3137db9
* [x] Adapt to situation in app (password, url, text, etc. )
* [x] Special character layout(s)
* [x] Numeric layout
* [x] Numeric layout (advanced)
* [x] Phone number layout
* [x] Emoji layout
* [x] Emoticon layout

### Preferences
* [x] Setup wizard
* [x] Preferences screen
* [x] Customize look and behaviour of keyboard
* [x] Theme presets (currently only day/night theme + borderless)
* [x] Theme customization
* [x] Subtype selection (language/layout)
* [x] Keyboard behaviour preferences
* [x] Gesture preferences

### Other useful features
* [x] One-handed mode
* [x] Clipboard/cursor tools
* [x] Clipboard manager/history
* [x] Integrated number row / symbols in character layouts
* [x] Gesture support
* [x] Full integration in IME service list of Android (xml/method)
      (integration is internal-only, because Android's default subtype
      implementation not really allows for dynamic language/layout
      pairs, only compile-time defined ones)
* [ ] Description and settings reference in System Language & Input
* [ ] (dev only) Generate well-structured documentation of code
* [ ] ...

## Feature roadmap
This section describes the features which are planned to be implemented
in FlorisBoard for the next major versions, modularized into sections.
Please note that the milestone due dates are only raw estimates and will
most likely be delayed back, even though I'm eager to stick to these as
close as possible.

### [v0.4.0](https://github.com/florisboard/florisboard/milestone/4)
- Module A: Smartbar rework (Implemented with [#91])
  - Ability to enable/disable Smartbar (features below thus only work if
    Smartbar is enabled)
  - Dynamic switching between clipboard tools and word suggestions
  - Ability to show both the number row and word suggestions at once
  - Better icons in quick actions
  - Complete rework of the Smartbar code base and the Smartbar layout
    definition in XML

- Module B: Composing suggestions (Phase 1: [#329])
  - Auto-suggestion of words based of precompiled dictionaries
  - Management of custom dictionary entries
  - Next-word suggestions by training language models. Data collected here is stored locally and never leaves
    the user's device.

- Module C: Extension packs (base implementation with [#162])
  - Ability to load dictionaries (and later potentially other cool
    features too) only if needed to keep the core APK size small
  - Currently unclear how exactly this will work, but this is definitely
    a must-have feature

- Module D: Glide typing
  - Swiping over the characters will automatically convert this to a word
  - Possibly also add improvements based on the Flow keyboard

- Module E: Theme rework (Implemented with [#162])
  - Themes are now based on the Asset schema
  - Dynamic theme creation
  - Different theme modes (`Always day`, `Always night`, `Follow system`
    and `Follow time`)
  - Define a separate theme both for day and night theme
  - Adapt to app theme if possible
  - Theme import/export

### [v0.5.0](https://github.com/florisboard/florisboard/milestone/5)
There's no exact roadmap yet but it is planned that the media part of
FlorisBoard (emojis, emoticons, kaomoji) gets a rework. Also as an extension
(requires v0.4.0/Module C) GIF support is planned.

### > v0.5.0
This is completely open as of now and will gather planned features as time
passes...

Backlog (currently not assigned to any milestone):

- Floating keyboard

[#91]: https://github.com/florisboard/florisboard/pull/91
[#162]: https://github.com/florisboard/florisboard/pull/162
[#329]: https://github.com/florisboard/florisboard/pull/329

## Contributing
Wanna contribute to FlorisBoard? That's great to hear! There are lots of
different ways to help out. Bug reporting, making pull requests,
translating FlorisBoard to make it more accessible, etc. For more
information see the ![contributing guidelines](CONTRIBUTING.md). Thank
you for your help!

## List of permissions FlorisBoard requests
Please refer to this [page](https://github.com/florisboard/florisboard/wiki/List-of-permissions-FlorisBoard-requests)
to get more information on this topic.

## Used libraries, components and icons
* [Google Flexbox Layout for Android](https://github.com/google/flexbox-layout)
  by [google](https://github.com/google)
* [Google Material icons](https://github.com/google/material-design-icons) by
  [google](https://github.com/google)
* [Moshi JSON library](https://github.com/square/moshi) by
  [square](https://github.com/square)
* [ColorPicker preference](https://github.com/jaredrummler/ColorPicker) by
  [Jared Rummler](https://github.com/jaredrummler)
* [Timber](https://github.com/JakeWharton/timber) by
  [JakeWharton](https://github.com/JakeWharton)
* [expandable-fab](https://github.com/nambicompany/expandable-fab) by
  [Nambi](https://github.com/nambicompany)

## Usage notes for included binary dictionary files
All binary dictionaries included within this project in
(this)[app/src/main/assets/ime/dict) asset folder are built from various
sources, as stated below.

### Source 1: [wordfreq library by LuminosoInsight](https://github.com/LuminosoInsight/wordfreq):
`wordfreq` is a repository which provides both a Python library and raw
data (the wordlists). Only the data has been extracted in order to build
binary dictionary files from it. `wordfreq`'s data is licensed under the
Creative Commons Attribution-ShareAlike 4.0 license
(https://creativecommons.org/licenses/by-sa/4.0/).

For further information on what wordfreq's data depends on, see
(https://github.com/LuminosoInsight/wordfreq#license).

## License
```
Copyright 2020 Patrick Goldinger

Licensed under the Apache License, Version 2.0 (the "License");
you may not use this file except in compliance with the License.
You may obtain a copy of the License at

http://www.apache.org/licenses/LICENSE-2.0

Unless required by applicable law or agreed to in writing, software
distributed under the License is distributed on an "AS IS" BASIS,
WITHOUT WARRANTIES OR CONDITIONS OF ANY KIND, either express or implied.
See the License for the specific language governing permissions and
limitations under the License.
```<|MERGE_RESOLUTION|>--- conflicted
+++ resolved
@@ -73,17 +73,9 @@
 * [x] Landscape orientation support (needs tweaks)
 
 ### Layouts
-<<<<<<< HEAD
 * [x] Latin character layouts (QWERTY, QWERTZ, AZERTY, Swiss, Spanish, Norwegian, Swedish/Finnish, Icelandic, Danish,
       Hungarian, Croatian, Polish, Romanian, Colemak, Dvorak, Turkish-Q, Turkish-F, ...)
-* [x] Non-latin character layouts (Arabic, Persian, Greek, Russian (JCUKEN))
-=======
-* [x] Latin character layouts (QWERTY, QWERTZ, AZERTY, Swiss, Spanish,
-      Norwegian, Swedish/Finnish, Icelandic, Danish, Hungarian,
-      Croatian, Polish, Romanian); more coming in future versions
-* [x] Non-latin character layouts (Arabic, Persian, Kurdish, Greek, Russian
-      (JCUKEN))
->>>>>>> e3137db9
+* [x] Non-latin character layouts (Arabic, Persian, Kurdish, Greek, Russian (JCUKEN))
 * [x] Adapt to situation in app (password, url, text, etc. )
 * [x] Special character layout(s)
 * [x] Numeric layout
