{
  "package": "dev.patrickgold.florisboard",
<<<<<<< HEAD
  "currencySets": [
    {
      "name": "azerbaijani_manat",
      "label": "Azerbaijani manat (₼)",
      "slots": [
        { "code": 8380, "label": "₼" },
        { "code":   36, "label": "$" },
        { "code": 8364, "label": "€" },
        { "code":  162, "label": "¢" },
        { "code":  163, "label": "£" },
        { "code":  165, "label": "¥" }
      ]
    },
    {
      "name": "bitcoin",
      "label": "Bitcoin (₿)",
      "slots": [
        { "code": 8383, "label": "₿" },
        { "code":   36, "label": "$" },
        { "code": 8364, "label": "€" },
        { "code":  162, "label": "¢" },
        { "code":  163, "label": "£" },
        { "code":  165, "label": "¥" }
      ]
    },
    {
      "name": "dollar",
      "label": "Dollar ($)",
      "slots": [
        { "code":   36, "label": "$" },
        { "code":  162, "label": "¢" },
        { "code": 8364, "label": "€" },
        { "code":  163, "label": "£" },
        { "code":  165, "label": "¥" },
        { "code": 8369, "label": "₱" }
      ]
    },
    {
      "name": "euro",
      "label": "Euro (€)",
      "slots": [
        { "code": 8364, "label": "€" },
        { "code":  162, "label": "¢" },
        { "code":   36, "label": "$" },
        { "code":  163, "label": "£" },
        { "code":  165, "label": "¥" },
        { "code": 8369, "label": "₱" }
      ]
    },
    {
      "name": "indian_rupee",
      "label": "Indian rupee (₹)",
      "slots": [
        { "code": 8377, "label": "₹" },
        { "code":   36, "label": "$" },
        { "code": 8364, "label": "€" },
        { "code":  162, "label": "¢" },
        { "code":  163, "label": "£" },
        { "code":  165, "label": "¥" }
      ]
    },
    {
      "name": "iranian_rial",
      "label": "Iranian rial (﷼)",
      "slots": [
        { "code":65020, "label": "﷼" },
        { "code":   36, "label": "$" },
        { "code": 8364, "label": "€" },
        { "code":  162, "label": "¢" },
        { "code":  163, "label": "£" },
        { "code":  165, "label": "¥" }
      ]
    },
    {
      "name": "israeli_new_shekel",
      "label": "Israeli new shekel (₪)",
      "slots": [
        { "code": 8362, "label": "₪" },
        { "code":   36, "label": "$" },
        { "code": 8364, "label": "€" },
        { "code":  162, "label": "¢" },
        { "code":  163, "label": "£" },
        { "code":  165, "label": "¥" }
      ]
    },
    {
      "name": "kazakhstani_tenge",
      "label": "Kazakhstani tenge (₸)",
      "slots": [
        { "code": 8380, "label": "₸" },
        { "code":   36, "label": "$" },
        { "code": 8364, "label": "€" },
        { "code":  162, "label": "¢" },
        { "code":  163, "label": "£" },
        { "code":  165, "label": "¥" }
      ]
    },
    {
      "name": "lao_kip",
      "label": "Lao kip (₭)",
      "slots": [
        { "code": 8365, "label": "₭" },
        { "code":   36, "label": "$" },
        { "code": 8364, "label": "€" },
        { "code":  162, "label": "¢" },
        { "code":  163, "label": "£" },
        { "code":  165, "label": "¥" }
      ]
    },
    {
      "name": "mongolian_togrog",
      "label": "Mongolian tögrög (₮)",
      "slots": [
        { "code": 8366, "label": "₮" },
        { "code":   36, "label": "$" },
        { "code": 8364, "label": "€" },
        { "code":  162, "label": "¢" },
        { "code":  163, "label": "£" },
        { "code":  165, "label": "¥" }
      ]
    },
    {
      "name": "nigerian_naira",
      "label": "Nigerian naira (₦)",
      "slots": [
        { "code": 8358, "label": "₦" },
        { "code":   36, "label": "$" },
        { "code": 8364, "label": "€" },
        { "code":  162, "label": "¢" },
        { "code":  163, "label": "£" },
        { "code":  165, "label": "¥" }
      ]
    },
    {
      "name": "pakistani_rupee",
      "label": "Pakistani rupee (₨)",
      "slots": [
        { "code": 8360, "label": "₨" },
        { "code":   36, "label": "$" },
        { "code": 8364, "label": "€" },
        { "code":  162, "label": "¢" },
        { "code":  163, "label": "£" },
        { "code":  165, "label": "¥" }
      ]
    },
    {
      "name": "paraguayan_guarani",
      "label": "Paraguayan guaraní (₲)",
      "slots": [
        { "code": 8370, "label": "₲" },
        { "code":   36, "label": "$" },
        { "code": 8364, "label": "€" },
        { "code":  162, "label": "¢" },
        { "code":  163, "label": "£" },
        { "code":  165, "label": "¥" }
      ]
    },
    {
      "name": "peso",
      "label": "Peso (₱)",
      "slots": [
        { "code": 8369, "label": "₱" },
        { "code":   36, "label": "$" },
        { "code": 8364, "label": "€" },
        { "code":  162, "label": "¢" },
        { "code":  163, "label": "£" },
        { "code":  165, "label": "¥" }
      ]
    },
    {
      "name": "pound",
      "label": "Pound (£)",
      "slots": [
        { "code":  163, "label": "£" },
        { "code":  162, "label": "¢" },
        { "code": 8364, "label": "€" },
        { "code":   36, "label": "$" },
        { "code":  165, "label": "¥" },
        { "code": 8369, "label": "₱" }
      ]
    },
    {
      "name": "russian_ruble",
      "label": "Russian ruble (₽)",
      "slots": [
        { "code": 8381, "label": "₽" },
        { "code":   36, "label": "$" },
        { "code": 8364, "label": "€" },
        { "code":  162, "label": "¢" },
        { "code":  163, "label": "£" },
        { "code":  165, "label": "¥" }
      ]
    },
    {
      "name": "south_korean_won",
      "label": "South Korean won (₩)",
      "slots": [
        { "code": 8361, "label": "₩" },
        { "code":   36, "label": "$" },
        { "code": 8364, "label": "€" },
        { "code":  162, "label": "¢" },
        { "code":  163, "label": "£" },
        { "code":  165, "label": "¥" }
      ]
    },
    {
      "name": "turkish_lira",
      "label": "Turkish lira (₺)",
      "slots": [
        { "code": 8378, "label": "₺" },
        { "code":   36, "label": "$" },
        { "code": 8364, "label": "€" },
        { "code":  162, "label": "¢" },
        { "code":  163, "label": "£" },
        { "code":  165, "label": "¥" }
      ]
    },
    {
      "name": "ukrainian_hryvnia",
      "label": "Ukrainian hryvnia (₴)",
      "slots": [
        { "code": 8372, "label": "₴" },
        { "code":   36, "label": "$" },
        { "code": 8364, "label": "€" },
        { "code":  162, "label": "¢" },
        { "code":  163, "label": "£" },
        { "code":  165, "label": "¥" }
      ]
    },
    {
      "name": "yen",
      "label": "Yen (¥)",
      "slots": [
        { "code":  165, "label": "¥" },
        { "code":   36, "label": "$" },
        { "code": 8364, "label": "€" },
        { "code":  162, "label": "¢" },
        { "code":  163, "label": "£" },
        { "code": 8369, "label": "₱" }
      ]
    }
  ],
=======
  "characterLayouts": {
    "qwerty": "QWERTY",
    "qwertz": "QWERTZ",
    "azerty": "AZERTY",
    "bepo": "BÉPO",
    "bulgarian_bds": "Bulgarian (BDS)",
    "bulgarian_phonetic": "Bulgarian (Phonetic)",
    "spanish": "Spanish (QWERTY)",
    "norwegian": "Norwegian (QWERTY)",
    "swedish_finnish": "Swedish/Finnish (QWERTY)",
    "danish": "Danish (QWERTY)",
    "icelandic": "Icelandic (QWERTY)",
    "swiss_german": "Swiss German (QWERTZ)",
    "swiss_french": "Swiss French (QWERTZ)",
    "swiss_italian": "Swiss Italian (QWERTZ)",
    "hungarian": "Hungarian (QWERTZ)",
    "persian": "Persian",
    "arabic": "Arabic",
    "esperanto": "Esperanto",
    "esperanto_with_hx": "Esperanto with 'ĥ'",
    "colemak": "Colemak",
    "dvorak": "Dvorak",
    "jcuken_russian": "Russian (JCUKEN)",
    "canadian_french": "Canadian French (QWERTY)",
    "greek": "Ελληνικά",
    "hebrew": "עברית",
    "kurdish": "کوردی",
    "kurdish_standard": "کوردی (ستاندارد)",
    "kurdish_kurmanci": "Kurdî"
  },
>>>>>>> e3137db9
  "defaultSubtypes": [
    {
      "id": 101,
      "languageTag": "en-US",
      "currencySet": "dollar",
      "preferred": {
        "characters": "qwerty"
      }
    },
    {
      "id": 102,
      "languageTag": "en-UK",
      "currencySet": "pound",
      "preferred": {
        "characters": "qwerty"
      }
    },
    {
      "id": 103,
      "languageTag": "en-CA",
      "currencySet": "dollar",
      "preferred": {
        "characters": "qwerty"
      }
    },
    {
      "id": 104,
      "languageTag": "en-AU",
      "currencySet": "dollar",
      "preferred": {
        "characters": "qwerty"
      }
    },
    {
      "id": 201,
      "languageTag": "de-DE",
      "currencySet": "euro",
      "preferred": {
        "characters": "qwertz"
      }
    },
    {
      "id": 202,
      "languageTag": "de-AT",
      "currencySet": "euro",
      "preferred": {
        "characters": "qwertz"
      }
    },
    {
      "id": 203,
      "languageTag": "de-CH",
      "currencySet": "euro",
      "preferred": {
        "characters": "swiss_german"
      }
    },
    {
      "id": 301,
      "languageTag": "fr-FR",
      "currencySet": "euro",
      "preferred": {
        "characters": "azerty"
      }
    },
    {
      "id": 302,
      "languageTag": "fr-CA",
      "currencySet": "dollar",
      "preferred": {
        "characters": "canadian_french"
      }
    },
    {
      "id": 303,
      "languageTag": "fr-CH",
      "currencySet": "euro",
      "preferred": {
        "characters": "swiss_french"
      }
    },
    {
      "id": 401,
      "languageTag": "it-IT",
      "currencySet": "euro",
      "preferred": {
        "characters": "qwerty"
      }
    },
    {
      "id": 402,
      "languageTag": "it-CH",
      "currencySet": "euro",
      "preferred": {
        "characters": "swiss_italian"
      }
    },
    {
      "id": 501,
      "languageTag": "es-ES",
      "currencySet": "euro",
      "preferred": {
        "characters": "spanish"
      }
    },
    {
      "id": 502,
      "languageTag": "es-US",
      "currencySet": "dollar",
      "preferred": {
        "characters": "spanish"
      }
    },
    {
      "id": 503,
      "languageTag": "es-419",
      "currencySet": "dollar",
      "preferred": {
        "characters": "spanish"
      }
    },
    {
      "id": 601,
      "languageTag": "pt-PT",
      "currencySet": "euro",
      "preferred": {
        "characters": "qwerty"
      }
    },
    {
      "id": 602,
      "languageTag": "pt-BR",
      "currencySet": "dollar",
      "preferred": {
        "characters": "qwerty"
      }
    },
    {
      "id": 701,
      "languageTag": "nb-NO",
      "currencySet": "dollar",
      "preferred": {
        "characters": "norwegian"
      }
    },
    {
      "id": 702,
      "languageTag": "nn-NO",
      "currencySet": "dollar",
      "preferred": {
        "characters": "norwegian"
      }
    },
    {
      "id": 711,
      "languageTag": "sv-SE",
      "currencySet": "dollar",
      "preferred": {
        "characters": "swedish_finnish"
      }
    },
    {
      "id": 721,
      "languageTag": "fi-FI",
      "currencySet": "euro",
      "preferred": {
        "characters": "swedish_finnish"
      }
    },
    {
      "id": 731,
      "languageTag": "da-DK",
      "currencySet": "dollar",
      "preferred": {
        "characters": "danish"
      }
    },
    {
      "id": 741,
      "languageTag": "is-IS",
      "currencySet": "dollar",
      "preferred": {
        "characters": "icelandic"
      }
    },
    {
      "id": 751,
      "languageTag": "fo",
      "currencySet": "dollar",
      "preferred": {
        "characters": "faroese"
      }
    },
    {
      "id": 801,
      "languageTag": "fa-FA",
      "currencySet": "iranian_rial",
      "preferred": {
        "characters": "persian",
        "symbols": "persian",
        "symbols2": "persian",
        "numericRow": "persian"
      }
    },
    {
      "id": 901,
      "languageTag": "ar",
      "currencySet": "dollar",
      "preferred": {
        "characters": "arabic",
        "symbols": "eastern",
        "symbols2": "eastern",
        "numericRow": "eastern_arabic"
      }
    },
    {
      "id": 1001,
      "languageTag": "hu",
      "currencySet": "euro",
      "preferred": {
        "characters": "hungarian"
      }
    },
    {
      "id": 1101,
      "languageTag": "eo",
      "currencySet": "dollar",
      "preferred": {
        "characters": "esperanto"
      }
    },
    {
      "id": 1201,
      "languageTag": "hr",
      "currencySet": "euro",
      "preferred": {
        "characters": "qwertz"
      }
    },
    {
      "id": 1301,
      "languageTag": "ru",
      "currencySet": "russian_ruble",
      "preferred": {
        "characters": "jcuken_russian"
      }
    },
    {
      "id": 1401,
      "languageTag": "el",
      "currencySet": "euro",
      "preferred": {
        "characters": "greek"
      }
    },
    {
      "id": 1501,
      "languageTag": "ro",
      "currencySet": "euro",
      "preferred": {
        "characters": "qwerty"
      }
    },
    {
      "id": 1601,
      "languageTag": "pl",
      "currencySet": "euro",
      "preferred": {
        "characters": "qwerty"
      }
    },
    {
      "id": 1701,
      "languageTag": "bg-bg",
      "currencySet": "dollar",
      "preferred": {
        "characters": "bulgarian_phonetic"
      }
    },
    {
      "id": 1801,
      "languageTag": "tr",
      "currencySet": "turkish_lira",
      "preferred": {
        "characters": "qwerty"
      }
    },
    {
      "id": 1901,
      "languageTag": "iw-IL",
      "currencySet": "israeli_new_shekel",
      "preferred": {
        "characters": "hebrew"
      }
    },
    {
      "id": 2001,
      "languageTag": "ckb",
<<<<<<< HEAD
      "currencySet": "dollar",
      "preferred": {
        "characters": "kurdish"
      }
    },
    {
      "id": 2101,
      "languageTag": "sr-RS",
      "currencySet": "dollar",
      "preferred": {
        "characters": "serbian_cyrillic"
      }
    },
    {
      "id": 2201,
      "languageTag": "lv-LV",
      "currencySet": "euro",
      "preferred": {
        "characters": "qwerty"
      }
    },
    {
      "id": 2601,
      "languageTag": "IPA-IPA",
      "currencySet": "dollar",
      "preferred": {
        "characters": "ipa",
        "symbols": "ipa",
        "symbols2": "ipa"
      }
=======
      "preferredLayout": "kurdish"
    },
    {
    "id": 2301,
    "languageTag": "ku",
    "preferredLayout": "kurdish_kurmanci"
>>>>>>> e3137db9
    }
  ]
}<|MERGE_RESOLUTION|>--- conflicted
+++ resolved
@@ -1,6 +1,5 @@
 {
   "package": "dev.patrickgold.florisboard",
-<<<<<<< HEAD
   "currencySets": [
     {
       "name": "azerbaijani_manat",
@@ -243,38 +242,6 @@
       ]
     }
   ],
-=======
-  "characterLayouts": {
-    "qwerty": "QWERTY",
-    "qwertz": "QWERTZ",
-    "azerty": "AZERTY",
-    "bepo": "BÉPO",
-    "bulgarian_bds": "Bulgarian (BDS)",
-    "bulgarian_phonetic": "Bulgarian (Phonetic)",
-    "spanish": "Spanish (QWERTY)",
-    "norwegian": "Norwegian (QWERTY)",
-    "swedish_finnish": "Swedish/Finnish (QWERTY)",
-    "danish": "Danish (QWERTY)",
-    "icelandic": "Icelandic (QWERTY)",
-    "swiss_german": "Swiss German (QWERTZ)",
-    "swiss_french": "Swiss French (QWERTZ)",
-    "swiss_italian": "Swiss Italian (QWERTZ)",
-    "hungarian": "Hungarian (QWERTZ)",
-    "persian": "Persian",
-    "arabic": "Arabic",
-    "esperanto": "Esperanto",
-    "esperanto_with_hx": "Esperanto with 'ĥ'",
-    "colemak": "Colemak",
-    "dvorak": "Dvorak",
-    "jcuken_russian": "Russian (JCUKEN)",
-    "canadian_french": "Canadian French (QWERTY)",
-    "greek": "Ελληνικά",
-    "hebrew": "עברית",
-    "kurdish": "کوردی",
-    "kurdish_standard": "کوردی (ستاندارد)",
-    "kurdish_kurmanci": "Kurdî"
-  },
->>>>>>> e3137db9
   "defaultSubtypes": [
     {
       "id": 101,
@@ -573,7 +540,6 @@
     {
       "id": 2001,
       "languageTag": "ckb",
-<<<<<<< HEAD
       "currencySet": "dollar",
       "preferred": {
         "characters": "kurdish"
@@ -593,6 +559,14 @@
       "currencySet": "euro",
       "preferred": {
         "characters": "qwerty"
+      }
+    },
+    {
+      "id": 2301,
+      "languageTag": "ku",
+      "currencySet": "dollar",
+      "preferred": {
+        "characters": "kurdish_kurmanci"
       }
     },
     {
@@ -604,14 +578,6 @@
         "symbols": "ipa",
         "symbols2": "ipa"
       }
-=======
-      "preferredLayout": "kurdish"
-    },
-    {
-    "id": 2301,
-    "languageTag": "ku",
-    "preferredLayout": "kurdish_kurmanci"
->>>>>>> e3137db9
     }
   ]
 }